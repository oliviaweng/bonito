"""
Bonito Input/Output
"""

import os
import sys
import csv
import pandas as pd
from threading import Thread
from logging import getLogger
from collections import namedtuple
from contextlib import contextmanager
from os.path import realpath, splitext, dirname

import mappy
import numpy as np
from pysam import AlignmentFile, AlignmentHeader, AlignedSegment

import bonito
from bonito.cli.convert import typical_indices
from bonito.util import mean_qscore_from_qstring


logger = getLogger('bonito')
Format = namedtuple("Format", "aligned name mode")

__ont_bam_spec__ = "0.0.1"


def biofmt(aligned=False):
    """
    Select the output format.
    """
    mode, name = ('w', 'sam') if aligned else ('wfq', 'fastq')
    aligned = "aligned" if aligned else "unaligned"
    stdout = realpath('/dev/fd/1')
    if sys.stdout.isatty() or stdout.startswith('/proc'):
        return Format(aligned, name, mode)
    ext = stdout.split(os.extsep)[-1]
    if ext in ['fq', 'fastq']:
        return Format(aligned, 'fastq', 'wfq')
    elif ext == "bam":
        return Format(aligned, 'bam', 'wb')
    elif ext == "cram":
        return Format(aligned, 'cram', 'wc')
    elif ext == "sam":
        return Format(aligned, 'sam', 'w')
    else:
        return Format(aligned, name, mode)


@contextmanager
def devnull(*args, **kwds):
    """
    A context manager that sends all out stdout & stderr to devnull.
    """
    save_fds = [os.dup(1), os.dup(2)]
    null_fds = [os.open(os.devnull, os.O_RDWR) for _ in range(2)]
    os.dup2(null_fds[0], 1)
    os.dup2(null_fds[1], 2)
    try:
        yield
    finally:
        os.dup2(save_fds[0], 1)
        os.dup2(save_fds[1], 2)
        for fd in null_fds + save_fds: os.close(fd)


def write_fasta(header, sequence, fd=sys.stdout):
    """
    Write a fasta record to a file descriptor.
    """
<<<<<<< HEAD
    fd.write(f">{header}\n{sequence}\n")
    fd.flush()
=======
    fd.write(f">{header}\n{sequence}")
>>>>>>> a41eb327


def write_fastq(header, sequence, qstring, fd=sys.stdout, tags=None, sep="\t"):
    """
    Write a fastq record to a file descriptor.
    """
    if tags is not None:
        fd.write(f"@{header} {sep.join(tags)}\n")
    else:
        fd.write(f"@{header}\n")
    fd.write(f"{sequence}\n+\n{qstring}\n")


def sam_header(groups, sep='\t'):
    """
    Format a string sam header.
    """
    HD = sep.join([
        '@HD',
        'VN:1.5',
        'SO:unknown',
        'ob:%s' % __ont_bam_spec__,
    ])
    PG1 = sep.join([
        '@PG',
        'ID:basecaller',
        'PN:bonito',
        'VN:%s' % bonito.__version__,
        'CL:bonito %s' % ' '.join(sys.argv[1:]),
    ])
    PG2 = sep.join([
        '@PG',
        'ID:aligner',
        'PN:minimap2',
        'VN:%s' % mappy.__version__,
        'DS:mappy',
    ])
    return '%s\n' % os.linesep.join([HD, PG1, PG2, *groups])


def sam_record(read_id, sequence, qstring, mapping, tags=None, sep='\t'):
    """
    Format a string sam record.
    """
    if mapping:
        softclip = [
            '%sS' % mapping.q_st if mapping.q_st else '',
            mapping.cigar_str,
            '%sS' % (len(sequence) - mapping.q_en) if len(sequence) - mapping.q_en else ''
        ]
        record = [
            read_id,
            0 if mapping.strand == +1 else 16,
            mapping.ctg,
            mapping.r_st + 1,
            mapping.mapq,
            ''.join(softclip if mapping.strand == +1 else softclip[::-1]),
            '*', 0, 0,
            sequence if mapping.strand == +1 else mappy.revcomp(sequence),
            qstring,
            'NM:i:%s' % mapping.NM,
            'MD:Z:%s' % mapping.MD,
        ]
    else:
        record = [
            read_id, 4, '*', 0, 0, '*', '*', 0, 0, sequence, qstring, 'NM:i:0'
        ]

    if tags is not None:
        record.extend(tags)

    return sep.join(map(str, record))


def summary_file():
    """
    Return the filename to use for the summary tsv.
    """
    stdout = realpath('/dev/fd/1')
    if sys.stdout.isatty() or stdout.startswith('/proc'):
        return 'summary.tsv'
    return '%s_summary.tsv' % splitext(stdout)[0]


summary_field_names = [
    'filename',
    'read_id',
    'run_id',
    'channel',
    'mux',
    'start_time',
    'duration',
    'template_start',
    'template_duration',
    'sequence_length_template',
    'mean_qscore_template',
    #if alignment
    'alignment_genome',
    'alignment_genome_start',
    'alignment_genome_end',
    'alignment_strand_start',
    'alignment_strand_end',
    'alignment_direction',
    'alignment_length',
    'alignment_num_aligned',
    'alignment_num_correct',
    'alignment_num_insertions',
    'alignment_num_deletions',
    'alignment_num_substitutions',
    'alignment_mapq',
    'alignment_strand_coverage',
    'alignment_identity',
    'alignment_accuracy',
]


def summary_row(read, seqlen, qscore, alignment=False):
    """
    Summary tsv row.
    """
    fields = [
        read.filename,
        read.read_id,
        read.run_id,
        read.channel,
        read.mux,
        read.start,
        read.duration,
        read.template_start,
        read.template_duration,
        seqlen,
        qscore,
    ]

    if alignment:

        ins = sum(count for count, op in alignment.cigar if op == 1)
        dels = sum(count for count, op in alignment.cigar if op == 2)
        subs = alignment.NM - ins - dels
        length = alignment.blen
        matches = length - ins - dels
        correct = alignment.mlen

        fields.extend([
            alignment.ctg,
            alignment.r_st,
            alignment.r_en,
            alignment.q_st if alignment.strand == +1 else seqlen - alignment.q_en,
            alignment.q_en if alignment.strand == +1 else seqlen - alignment.q_st,
            '+' if alignment.strand == +1 else '-',
            length, matches, correct,
            ins, dels, subs,
            alignment.mapq,
            (alignment.q_en - alignment.q_st) / seqlen,
            correct / matches,
            correct / length,
        ])

    elif alignment is None:
        fields.extend(
            ['*', -1, -1, -1, -1, '*', 0, 0, 0, 0, 0, 0, 0, 0.0, 0.0, 0.0]
        )

    return dict(zip(summary_field_names, fields))


duplex_summary_field_names = [
    'filename_template',
    'read_id_template',
    'filename_complement',
    'read_id_complement',
    'run_id',
    'channel_template',
    'mux_template',
    'channel_complement',
    'mux_complement',
    'sequence_length_duplex',
    'mean_qscore_duplex',
    #if alignment
    'alignment_genome',
    'alignment_genome_start',
    'alignment_genome_end',
    'alignment_strand_start',
    'alignment_strand_end',
    'alignment_direction',
    'alignment_length',
    'alignment_num_aligned',
    'alignment_num_correct',
    'alignment_num_insertions',
    'alignment_num_deletions',
    'alignment_num_substitutions',
    'alignment_mapq',
    'alignment_strand_coverage',
    'alignment_identity',
    'alignment_accuracy',
]


def duplex_summary_row(read_temp, comp_read, seqlen, qscore, alignment=False):
    """
    Duplex summary tsv row.
    """
    fields = [
        read_temp.filename,
        read_temp.read_id,
        comp_read.filename,
        comp_read.read_id,
        read_temp.run_id,
        read_temp.channel,
        read_temp.mux,
        comp_read.channel,
        comp_read.mux,
        seqlen,
        qscore,
    ]

    if alignment:

        ins = sum(count for count, op in alignment.cigar if op == 1)
        dels = sum(count for count, op in alignment.cigar if op == 2)
        subs = alignment.NM - ins - dels
        length = alignment.blen
        matches = length - ins - dels
        correct = alignment.mlen

        fields.extend([
            alignment.ctg,
            alignment.r_st,
            alignment.r_en,
            alignment.q_st if alignment.strand == +1 else seqlen - alignment.q_en,
            alignment.q_en if alignment.strand == +1 else seqlen - alignment.q_st,
            '+' if alignment.strand == +1 else '-',
            length, matches, correct,
            ins, dels, subs,
            alignment.mapq,
            (alignment.q_en - alignment.q_st) / seqlen,
            correct / matches,
            correct / length,
        ])

    elif alignment is None:
        fields.extend(
            ['*', -1, -1, -1, -1, '*', 0, 0, 0, 0, 0, 0, 0, 0.0, 0.0, 0.0]
        )

    return dict(zip(duplex_summary_field_names, fields))


class CSVLogger:
    def __init__(self, filename, sep=','):
        self.filename = str(filename)
        if os.path.exists(self.filename):
            with open(self.filename) as f:
                self.columns = csv.DictReader(f).fieldnames
        else:
            self.columns = None
        self.fh = open(self.filename, 'a', newline='')
        self.csvwriter = csv.writer(self.fh, delimiter=sep)
        self.count = 0

    def set_columns(self, columns):
        if self.columns:
            raise Exception('Columns already set')
        self.columns = list(columns)
        self.csvwriter.writerow(self.columns)

    def append(self, row):
        if self.columns is None:
            self.set_columns(row.keys())
        self.csvwriter.writerow([row.get(k, '-') for k in self.columns])
        self.count += 1
        if self.count > 100:
            self.count = 0
            self.fh.flush()

    def close(self):
        self.fh.close()

    def __enter__(self):
        return self

    def __exit__(self, *args):
        self.close()


class NullWriter(Thread):

    def __init__(self, mode, iterator, duplex=False, **kwargs):
        super().__init__()
        self.log = []
        self.duplex = duplex
        self.iterator = iterator

    def run(self):

        for read, res in self.iterator:
            if self.duplex:
                samples = len(read[0].signal) + len(read[1].signal)
                read_id = '%s;%s' % (read[0].read_id, read[1].read_id)
            else:
                samples = len(read.signal)
                read_id = read.read_id
            self.log.append((read_id, samples))


class Writer(Thread):

    def __init__(self, mode, iterator, aligner, fd=sys.stdout, duplex=False, ref_fn=None, groups=None, group_key=None):
        super().__init__()
        self.fd = fd
        self.log = []
        self.mode = mode
        self.duplex = duplex
        self.aligner = aligner
        self.iterator = iterator
        self.fastq = mode == 'wfq'
        self.group_key = group_key
        self.output = AlignmentFile(
            fd, 'w' if self.fastq else self.mode, add_sam_header=not self.fastq,
            reference_filename=ref_fn,
            header=AlignmentHeader.from_references(
                reference_names=aligner.seq_names if aligner else [],
                reference_lengths=[
                    len(aligner.seq(name)) for name in aligner.seq_names
                ] if aligner else [],
                text=sam_header(groups),
            )
        )

    def run(self):
        with CSVLogger(summary_file(), sep='\t') as summary:
            for read, res in self.iterator:

                seq = res['sequence']
                qstring = res.get('qstring', '*')
                mean_qscore = res.get('mean_qscore', mean_qscore_from_qstring(qstring))
                mapping = res.get('mapping', False)
                mods_tags = res.get('mods', [])

                if self.duplex:
                    samples = len(read[0].signal) + len(read[1].signal)
                    read_id = '%s;%s' % (read[0].read_id, read[1].read_id)
                else:
                    samples = len(read.signal)
                    read_id = read.read_id

                tags = [
                    f'RG:Z:{read.run_id}_{self.group_key}',
                    f'qs:i:{round(mean_qscore)}',
                    *read.tagdata(),
                    *mods_tags,
                ]

                if len(seq):
                    if self.mode == 'wfq':
                        write_fastq(read_id, seq, qstring, fd=self.fd, tags=tags)
                    else:
                        self.output.write(
                            AlignedSegment.fromstring(
                                sam_record(read_id, seq, qstring, mapping, tags=tags),
                                self.output.header
                            )
                        )
                    if self.duplex:
                        summary.append(duplex_summary_row(read[0], read[1], len(seq), mean_qscore, alignment=mapping))
                    else:
                        summary.append(summary_row(read, len(seq), mean_qscore, alignment=mapping))

                    self.log.append((read_id, samples))

                else:
                    logger.warn("> skipping empty sequence %s", read_id)


class CTCWriter(Thread):
    """
    CTC writer process that writes output numpy training data.
    """
    def __init__(
            self, mode, iterator, aligner, fd=sys.stdout, min_coverage=0.90,
            min_accuracy=0.99, ref_fn=None, groups=None
    ):
        super().__init__()
        self.fd = fd
        self.log = []
        self.mode = mode
        self.aligner = aligner
        self.iterator = iterator
        self.min_coverage = min_coverage
        self.min_accuracy = min_accuracy
        self.output = AlignmentFile(
            fd, 'w' if self.mode == 'wfq' else self.mode, add_sam_header=self.mode != 'wfq',
            reference_filename=ref_fn,
            header=AlignmentHeader.from_references(
                reference_names=aligner.seq_names,
                reference_lengths=[len(aligner.seq(name)) for name in aligner.seq_names],
                text=sam_header(groups),
            )
        )

    def run(self):

        chunks = []
        targets = []
        lengths = []

        with CSVLogger(summary_file(), sep='\t') as summary:
            for read, ctc_data in self.iterator:

                seq = ctc_data['sequence']
                qstring = ctc_data['qstring']
                mean_qscore = ctc_data.get('mean_qscore', mean_qscore_from_qstring(qstring))
                mapping = ctc_data.get('mapping', False)

                self.log.append((read.read_id, len(read.signal)))

                if len(seq) == 0 or mapping is None:
                    continue

                cov = (mapping.q_en - mapping.q_st) / len(seq)
                acc = mapping.mlen / mapping.blen
                refseq = self.aligner.seq(mapping.ctg, mapping.r_st, mapping.r_en)

                if acc < self.min_accuracy or cov < self.min_coverage or 'N' in refseq:
                    continue

                self.output.write(
                    AlignedSegment.fromstring(
                        sam_record(read.read_id, seq, qstring, mapping),
                        self.output.header
                    )
                )
                summary.append(summary_row(read, len(seq), mean_qscore, alignment=mapping))

                if mapping.strand == -1:
                    refseq = mappy.revcomp(refseq)

                target = [int(x) for x in refseq.translate({65: '1', 67: '2', 71: '3', 84: '4'})]
                targets.append(target)
                chunks.append(read.signal)
                lengths.append(len(target))

        if len(chunks) == 0:
            sys.stderr.write("> no suitable ctc data to write\n")
            return

        chunks = np.array(chunks, dtype=np.float16)
        targets_ = np.zeros((chunks.shape[0], max(lengths)), dtype=np.uint8)
        for idx, target in enumerate(targets): targets_[idx, :len(target)] = target
        lengths = np.array(lengths, dtype=np.uint16)
        indices = np.random.permutation(typical_indices(lengths))

        chunks = chunks[indices]
        targets_ = targets_[indices]
        lengths = lengths[indices]

        summary = pd.read_csv(summary_file(), sep='\t')
        summary.iloc[indices].to_csv(summary_file(), sep='\t', index=False)

        output_directory = '.' if sys.stdout.isatty() else dirname(realpath('/dev/fd/1'))
        np.save(os.path.join(output_directory, "chunks.npy"), chunks)
        np.save(os.path.join(output_directory, "references.npy"), targets_)
        np.save(os.path.join(output_directory, "reference_lengths.npy"), lengths)

        sys.stderr.write("> written ctc training data\n")
        sys.stderr.write("  - chunks.npy with shape (%s)\n" % ','.join(map(str, chunks.shape)))
        sys.stderr.write("  - references.npy with shape (%s)\n" % ','.join(map(str, targets_.shape)))
        sys.stderr.write("  - reference_lengths.npy shape (%s)\n" % ','.join(map(str, lengths.shape)))

    def stop(self):
        self.join()<|MERGE_RESOLUTION|>--- conflicted
+++ resolved
@@ -70,12 +70,7 @@
     """
     Write a fasta record to a file descriptor.
     """
-<<<<<<< HEAD
     fd.write(f">{header}\n{sequence}\n")
-    fd.flush()
-=======
-    fd.write(f">{header}\n{sequence}")
->>>>>>> a41eb327
 
 
 def write_fastq(header, sequence, qstring, fd=sys.stdout, tags=None, sep="\t"):
